--- conflicted
+++ resolved
@@ -27,11 +27,9 @@
     RunModelResponse,
     UploadModelResponse,
 )
-<<<<<<< HEAD
+
 import cryptography
 from cryptography.hazmat.primitives import serialization
-=======
->>>>>>> 9ec02771
 
 from .covidnet import get_input, model_path, get_model
 
