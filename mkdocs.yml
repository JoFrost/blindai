site_name: BlindAI

# site_url: https://www.mithrilsecurity.io/

repo_url: https://github.com/mithril-security/blindai

theme:
  name: material
  custom_dir: docs/material_theme_customization
  features:
    - navigation.instant
    - search.highlight
    - content.tabs.link
  logo: assets/logo.png
  favicon: assets/logo.png
  palette:
    - scheme: slate
      toggle:
        icon: material/weather-sunny
    - scheme: default
      toggle:
        icon: material/weather-night

# extra:
#   homepage: https://mithrilsecurity.io

extra_css:
  - stylesheets/extra.css

extra_javascript:
  - 'https://code.jquery.com/jquery-3.3.1.min.js'

markdown_extensions:
  - abbr
  - admonition
  - attr_list
  - def_list
  - footnotes
  - md_in_html
  - pymdownx.details
  - pymdownx.highlight:
      anchor_linenums: true
  - pymdownx.betterem:
      smart_enable: all
  - pymdownx.inlinehilite
  - pymdownx.snippets
  - pymdownx.superfences
  - pymdownx.tabbed:
      alternate_style: true

plugins:
- search
- mkdocs-jupyter

nav:
- Getting Started: 'index.md'
- 'Main concepts':
  - 'docs/main-concepts/overview.md'
  - 'Trusting BlindAI':
    - 'docs/main-concepts/privacy.md'
    - 'docs/main-concepts/attestation.md'
    - 'docs/main-concepts/tls.md'
- 'Deployment':
  - 'docs/cloud-deployment.md'
  - 'docs/deploy-on-premise.md'

- 'Advanced':
  - 'Build from sources':
    - 'docs/advanced/build-from-sources/client.md'
    - 'docs/advanced/build-from-sources/server.md'
  - 'docs/advanced/setting-up-your-dev-environment.md'
  - 'docs/advanced/blindai-project-structure.md'
<<<<<<< HEAD
- 'Security':
  - 'docs/advanced/security/remote_attestation.md'
  - 'docs/advanced/security/threat_model.md'
- 'Client API reference': 'client/client.html'
=======
- 'docs/telemetry.md'
- 'Client API reference': 'blindaiv2_client_alpha/client.html'
>>>>>>> 8bd74950
# - 'Integrating AI models from other frameworks':
#   - 'Example of BlindAI deployment with ResNet18': 'BlindAI_ResNet18.ipynb'
#   - 'Example of BlindAI deployment with CovidNet': 'BlindAI-COVID-Net.ipynb'
#   - 'Example of BlindAI deployment with DistilBERT': 'BlindAI-DistilBERT.ipynb'
#   - 'Example of BlindAI deployment with Facenet': 'BlindAI-Facenet.ipynb'
#   - 'Example of BlindAI deployment with Wav2vec2': 'BlindAI-Wav2vec2.ipynb'
#   - 'Example of BlindAI deployement with Whisper': 'BlindAI_Whisper.ipynb'<|MERGE_RESOLUTION|>--- conflicted
+++ resolved
@@ -70,15 +70,14 @@
     - 'docs/advanced/build-from-sources/server.md'
   - 'docs/advanced/setting-up-your-dev-environment.md'
   - 'docs/advanced/blindai-project-structure.md'
-<<<<<<< HEAD
+
 - 'Security':
   - 'docs/advanced/security/remote_attestation.md'
   - 'docs/advanced/security/threat_model.md'
 - 'Client API reference': 'client/client.html'
-=======
 - 'docs/telemetry.md'
 - 'Client API reference': 'blindaiv2_client_alpha/client.html'
->>>>>>> 8bd74950
+
 # - 'Integrating AI models from other frameworks':
 #   - 'Example of BlindAI deployment with ResNet18': 'BlindAI_ResNet18.ipynb'
 #   - 'Example of BlindAI deployment with CovidNet': 'BlindAI-COVID-Net.ipynb'
